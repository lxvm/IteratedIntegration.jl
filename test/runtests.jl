using Test

using IteratedIntegration
using QuadGK
using HCubature

@testset "IteratedIntegration" begin
    # TODO: check that endpoints & fixandeliminate work, and that volume integrates correctly
    @testset "AbstractIteratedLimits" begin

        @testset "CubicLimits" begin

        end

        @testset "TetrahedralLimits" begin

        end

        @testset "PolyhedralLimits" begin

        end

        @testset "ProductLimits" begin

        end

        @testset "TranslatedLimits" begin

        end

    end

    @testset "AbstractIteratedIntegrand" begin

        @testset "ThunkIntegrand" begin
            n = 5
            f = ThunkIntegrand{n}(sum)
            @test f(1:n) == +((1:n)...)
        end

        @testset "IteratedIntegrand" begin
            n = 5
            f = IteratedIntegrand(sum, ntuple(_->identity, n-1)...)
            @test f(1:n) == +((1:n)...)
        end

        @testset "ProductIteratedIntegrand" begin
            n = 5
            f = ProductIteratedIntegrand(sum∘vcat, ThunkIntegrand{n-1}(identity),ThunkIntegrand{1}(identity))
            @test f(1:n) == +((1:n)...)
        end
    end

    @testset "iai" begin
        n = 1
        f = x -> x .^ (1:n)
        a = zeros(n)
        b = ones(n)
        @test iai(f, a, b)[1] ≈ [1/(i+1) for i in 1:n]

        f = IteratedIntegrand(f, ntuple(_->identity, n-1)...)
        @test iai(f, a, b)[1] ≈ [1/(i+1) for i in 1:n]
    end

    @testset "iai2d" begin
        n = 2
        f = x -> x .^ (1:n)
        a = zeros(n)
        b = ones(n)
        @test iai2d(f, a, b)[1] ≈ [1/(i+1) for i in 1:n]

        f = IteratedIntegrand(f, ntuple(_->identity, n-1)...)
        @test iai2d(f, a, b)[1] ≈ [1/(i+1) for i in 1:n]
    end

    @testset "quadgk validation" begin
<<<<<<< HEAD
        for (routine, routine_count) in ((iai, iai_count), (iai2d, iai2d_count))
        @test quadgk(x -> cos(13x), 0,0.7)[1] ≈ routine(x -> cos(13*only(x)), 0,0.7)[1]
        
        # multiple breakpoints # @test quadgk(cos, 0,0.7,1)[1] ≈ routine(cos∘only, 0,0.7,1)[1]
        # multiple breakpoints # @test quadgk(x -> exp(im*x), 0,0.7,1)[1] ≈ routine(x -> exp(im*only(x)), 0,0.7,1)[1]
=======
        @test quadgk(x -> cos(13x), 0,0.7)[1] ≈ iai(x -> cos(13*only(x)), 0,0.7)[1]

        # multiple breakpoints # @test quadgk(cos, 0,0.7,1)[1] ≈ iai(cos∘only, 0,0.7,1)[1]
        # multiple breakpoints # @test quadgk(x -> exp(im*x), 0,0.7,1)[1] ≈ iai(x -> exp(im*only(x)), 0,0.7,1)[1]
>>>>>>> 6919940e
        # complex limits # @test quadgk(x -> exp(im*x), 0,1im)[1] ≈ iai(x -> exp(im*only(x)), 0,1im)[1]
        @test isapprox(quadgk(cos, 0,BigFloat(1),order=40)[1], routine(cos∘only, 0,BigFloat(1),order=40)[1],
                       atol=1000*eps(BigFloat))
<<<<<<< HEAD
        # inf limits # @test quadgk(x -> exp(-x), 0,0.7,Inf)[1] ≈ routine(x -> exp(-x), 0,0.7,Inf)[1]
        # inf limits # @test quadgk(x -> exp(x), -Inf,0)[1] ≈ routine(x -> exp(x), -Inf,0)[1]
        # inf limits # @test quadgk(x -> exp(-x^2), -Inf,Inf)[1] ≈ routine(x -> exp(-x^2), -Inf,Inf)[1]
        # inf limits # @test quadgk(x -> [exp(-x), exp(-2x)], 0, Inf)[1] ≈ routine(x -> [exp(-x), exp(-2x)], 0, Inf)[1]
        # multiple breakpoints # @test quadgk(cos, 0,0.7,1, norm=abs)[1] ≈ routine(cos∘only, 0,0.7,1, norm=abs)[1]
    
        # Test a function that is only implemented for Float32 values
        cos32(x::Float32) = cos(20x)
        @test quadgk(cos32, 0f0, 1f0)[1]::Float32 ≈ routine(cos32∘only, 0f0, 1f0)[1]::Float32
    
=======
        # inf limits # @test quadgk(x -> exp(-x), 0,0.7,Inf)[1] ≈ iai(x -> exp(-x), 0,0.7,Inf)[1]
        # inf limits # @test quadgk(x -> exp(x), -Inf,0)[1] ≈ iai(x -> exp(x), -Inf,0)[1]
        # inf limits # @test quadgk(x -> exp(-x^2), -Inf,Inf)[1] ≈ iai(x -> exp(-x^2), -Inf,Inf)[1]
        # inf limits # @test quadgk(x -> [exp(-x), exp(-2x)], 0, Inf)[1] ≈ iai(x -> [exp(-x), exp(-2x)], 0, Inf)[1]
        # multiple breakpoints # @test quadgk(cos, 0,0.7,1, norm=abs)[1] ≈ iai(cos∘only, 0,0.7,1, norm=abs)[1]

        # Test a function that is only implemented for Float32 values
        cos32(x::Float32) = cos(20x)
        @test quadgk(cos32, 0f0, 1f0)[1]::Float32 ≈ iai(cos32∘only, 0f0, 1f0)[1]::Float32

>>>>>>> 6919940e
        # test integration of a type-unstable function where the instability is only detected
        # during refinement of the integration interval:
        # @test quadgk(x -> x > 0.01 ? sin(10(x-0.01)) : 1im, 0,1.01, rtol=1e-4, order=3)[1] ≈ (1 - cos(10))/10+0.01im rtol=1e-4

        # order=1 (issue #66)
        @test quadgk_count(x -> 1, 0, 1, order=1) == routine_count(x -> 1, 0, 1, order=1)
        end
    end

    @testset "hcubature validation" begin
        atol = 1e-8
        for n in 1:3, routine in (nested_quadgk, iai, iai2d)
            routine == iai2d && n != 2 && continue
            a = zeros(n)
            b = rand(n)
            for integrand in (x -> sin(sum(x)), x -> inv(0.01im+sin(sum(x))))
                @test hcubature(integrand, a, b; atol=atol)[1] ≈ routine(integrand, a, b; atol=atol)[1] atol=2atol
            end
            # test a localized BZ-like integrand
            b = ones(n)*2pi
            integrand = x -> inv(im*10.0^(n-3) + sum(sin, x))
            @test hcubature(integrand, a, b; atol=atol)[1] ≈ routine(integrand, a, b; atol=atol)[1] atol=atol
        end
    end

end<|MERGE_RESOLUTION|>--- conflicted
+++ resolved
@@ -74,44 +74,24 @@
     end
 
     @testset "quadgk validation" begin
-<<<<<<< HEAD
         for (routine, routine_count) in ((iai, iai_count), (iai2d, iai2d_count))
         @test quadgk(x -> cos(13x), 0,0.7)[1] ≈ routine(x -> cos(13*only(x)), 0,0.7)[1]
-        
+
         # multiple breakpoints # @test quadgk(cos, 0,0.7,1)[1] ≈ routine(cos∘only, 0,0.7,1)[1]
         # multiple breakpoints # @test quadgk(x -> exp(im*x), 0,0.7,1)[1] ≈ routine(x -> exp(im*only(x)), 0,0.7,1)[1]
-=======
-        @test quadgk(x -> cos(13x), 0,0.7)[1] ≈ iai(x -> cos(13*only(x)), 0,0.7)[1]
-
-        # multiple breakpoints # @test quadgk(cos, 0,0.7,1)[1] ≈ iai(cos∘only, 0,0.7,1)[1]
-        # multiple breakpoints # @test quadgk(x -> exp(im*x), 0,0.7,1)[1] ≈ iai(x -> exp(im*only(x)), 0,0.7,1)[1]
->>>>>>> 6919940e
         # complex limits # @test quadgk(x -> exp(im*x), 0,1im)[1] ≈ iai(x -> exp(im*only(x)), 0,1im)[1]
         @test isapprox(quadgk(cos, 0,BigFloat(1),order=40)[1], routine(cos∘only, 0,BigFloat(1),order=40)[1],
                        atol=1000*eps(BigFloat))
-<<<<<<< HEAD
         # inf limits # @test quadgk(x -> exp(-x), 0,0.7,Inf)[1] ≈ routine(x -> exp(-x), 0,0.7,Inf)[1]
         # inf limits # @test quadgk(x -> exp(x), -Inf,0)[1] ≈ routine(x -> exp(x), -Inf,0)[1]
         # inf limits # @test quadgk(x -> exp(-x^2), -Inf,Inf)[1] ≈ routine(x -> exp(-x^2), -Inf,Inf)[1]
         # inf limits # @test quadgk(x -> [exp(-x), exp(-2x)], 0, Inf)[1] ≈ routine(x -> [exp(-x), exp(-2x)], 0, Inf)[1]
         # multiple breakpoints # @test quadgk(cos, 0,0.7,1, norm=abs)[1] ≈ routine(cos∘only, 0,0.7,1, norm=abs)[1]
-    
+
         # Test a function that is only implemented for Float32 values
         cos32(x::Float32) = cos(20x)
         @test quadgk(cos32, 0f0, 1f0)[1]::Float32 ≈ routine(cos32∘only, 0f0, 1f0)[1]::Float32
-    
-=======
-        # inf limits # @test quadgk(x -> exp(-x), 0,0.7,Inf)[1] ≈ iai(x -> exp(-x), 0,0.7,Inf)[1]
-        # inf limits # @test quadgk(x -> exp(x), -Inf,0)[1] ≈ iai(x -> exp(x), -Inf,0)[1]
-        # inf limits # @test quadgk(x -> exp(-x^2), -Inf,Inf)[1] ≈ iai(x -> exp(-x^2), -Inf,Inf)[1]
-        # inf limits # @test quadgk(x -> [exp(-x), exp(-2x)], 0, Inf)[1] ≈ iai(x -> [exp(-x), exp(-2x)], 0, Inf)[1]
-        # multiple breakpoints # @test quadgk(cos, 0,0.7,1, norm=abs)[1] ≈ iai(cos∘only, 0,0.7,1, norm=abs)[1]
 
-        # Test a function that is only implemented for Float32 values
-        cos32(x::Float32) = cos(20x)
-        @test quadgk(cos32, 0f0, 1f0)[1]::Float32 ≈ iai(cos32∘only, 0f0, 1f0)[1]::Float32
-
->>>>>>> 6919940e
         # test integration of a type-unstable function where the instability is only detected
         # during refinement of the integration interval:
         # @test quadgk(x -> x > 0.01 ? sin(10(x-0.01)) : 1im, 0,1.01, rtol=1e-4, order=3)[1] ≈ (1 - cos(10))/10+0.01im rtol=1e-4
